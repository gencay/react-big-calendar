import PropTypes from 'prop-types'
import React from 'react'
import { findDOMNode } from 'react-dom'
import cn from 'classnames'

import Selection, { getBoundsForNode, isEvent } from './Selection'
import dates from './utils/dates'
import * as TimeSlotUtils from './utils/TimeSlots'
import { isSelected } from './utils/selection'

import { notify } from './utils/helpers'
import * as DayEventLayout from './utils/DayEventLayout'
import TimeSlotGroup from './TimeSlotGroup'
import TimeGridEvent from './TimeGridEvent'
import SelectIndicator from './SelectIndicator'

class DayColumn extends React.Component {
  static propTypes = {
    events: PropTypes.array.isRequired,
    step: PropTypes.number.isRequired,
    date: PropTypes.instanceOf(Date).isRequired,
    min: PropTypes.instanceOf(Date).isRequired,
    max: PropTypes.instanceOf(Date).isRequired,
    getNow: PropTypes.func.isRequired,
    isNow: PropTypes.bool,

    rtl: PropTypes.bool,

    accessors: PropTypes.object.isRequired,
    components: PropTypes.object.isRequired,
    getters: PropTypes.object.isRequired,
    localizer: PropTypes.object.isRequired,

    showMultiDayTimes: PropTypes.bool,
    culture: PropTypes.string,
    timeslots: PropTypes.number,

    selected: PropTypes.object,
    selectable: PropTypes.oneOf([true, false, 'ignoreEvents']),
    eventOffset: PropTypes.number,
    longPressThreshold: PropTypes.number,

    onSelecting: PropTypes.func,
    onSelectSlot: PropTypes.func.isRequired,
    onSelectEvent: PropTypes.func.isRequired,
    onDoubleClickEvent: PropTypes.func.isRequired,

    className: PropTypes.string,
    dragThroughEvents: PropTypes.bool,
    resource: PropTypes.any,
  }

  static defaultProps = {
    dragThroughEvents: true,
    timeslots: 2,
  }

  state = { selecting: false, timeIndicatorPosition: null }

  constructor(...args) {
    super(...args)

    this.slotMetrics = TimeSlotUtils.getSlotMetrics(this.props)
  }

  componentDidMount() {
    const { selectable, isNow, components } = this.props

<<<<<<< HEAD
    selectable && this._selectable()

    this.preSelectionComponent =
      components && components.preSelectIndicatorComponent
        ? components.preSelectIndicatorComponent
        : SelectIndicator
    if (isNow) {
      this.positionTimeIndicator()
      this.triggerTimeIndicatorUpdate()
=======
    if (this.props.isNow) {
      this.setTimeIndicatorPositionUpdateInterval()
>>>>>>> 91c6ec0a
    }
  }

  componentWillUnmount() {
    this.preSelectionComponent = null
    this._teardownSelectable()
    this.clearTimeIndicatorInterval()
  }

  componentWillReceiveProps(nextProps) {
    if (nextProps.selectable && !this.props.selectable) this._selectable()
    if (!nextProps.selectable && this.props.selectable)
      this._teardownSelectable()

    this.slotMetrics = this.slotMetrics.update(nextProps)
  }

  componentDidUpdate(prevProps, prevState) {
    if (prevProps.isNow !== this.props.isNow) {
      this.clearTimeIndicatorInterval()

      if (this.props.isNow) {
        this.setTimeIndicatorPositionUpdateInterval(
          prevState.timeIndicatorPosition === this.state.timeIndicatorPosition
        )
      }
    }
  }

  intervalTriggered = false
  /**
   * @param tail {Boolean} - whether `positionTimeIndicator` call should be
   *   deferred or called upon setting interval (`true` - if deferred);
   */
  setTimeIndicatorPositionUpdateInterval(tail = false) {
    if (!this.intervalTriggered && !tail) {
      this.positionTimeIndicator()
    }

    this._timeIndicatorTimeout = window.setTimeout(() => {
      this.intervalTriggered = true
      this.positionTimeIndicator()
      this.setTimeIndicatorPositionUpdateInterval()
    }, 60000)
  }

  clearTimeIndicatorInterval() {
    this.intervalTriggered = false
    window.clearTimeout(this._timeIndicatorTimeout)
  }

  positionTimeIndicator() {
    const { min, max, getNow } = this.props
    const current = getNow()

    if (current >= min && current <= max) {
      const { top } = this.slotMetrics.getRange(current, current)
      this.setState({ timeIndicatorPosition: top })
    } else {
      this.clearTimeIndicatorInterval()
    }
  }

  renderSelection() {
    const { selecting } = this.state
    if (selecting) {
      const { top, height, startDate, endDate, noMovementYet } = this.state
      const { localizer } = this.props
      const selectDates = { start: startDate, end: endDate }
      let selectionElement
      if (noMovementYet) {
        // if the user is about to start selecting but hasn't started dragging yet
        const PreSelectionComp = this.preSelectionComponent || SelectIndicator
        selectionElement = (
          <PreSelectionComp {...this.state} localizer={localizer} />
        )
      } else {
        // the user has already started dragging/selecting a time slot
        selectionElement = (
          <div className="rbc-slot-selection" style={{ top, height }}>
            <span>{localizer.format(selectDates, 'selectRangeFormat')}</span>
          </div>
        )
      }
      return selectionElement
    }
    return null
  }

  render() {
    const {
      max,
      rtl,
      isNow,
      resource,
      accessors,
      localizer,
      getters: { dayProp, ...getters },
      components: { eventContainerWrapper: EventContainer, ...components },
    } = this.props

    let { slotMetrics } = this
    let { selecting } = this.state

    const { className, style } = dayProp(max)

    return (
      <div
        style={style}
        className={cn(
          className,
          'rbc-day-slot',
          'rbc-time-column',
          isNow && 'rbc-now',
          isNow && 'rbc-today', // WHY
          selecting && 'rbc-slot-selecting'
        )}
      >
        {slotMetrics.groups.map((grp, idx) => (
          <TimeSlotGroup
            key={idx}
            group={grp}
            resource={resource}
            getters={getters}
            components={components}
          />
        ))}
        <EventContainer
          localizer={localizer}
          resource={resource}
          accessors={accessors}
          getters={getters}
          components={components}
          slotMetrics={slotMetrics}
        >
          <div className={cn('rbc-events-container', rtl && 'rtl')}>
            {this.renderEvents()}
          </div>
        </EventContainer>

        {this.renderSelection()}
        {isNow && (
          <div
            className="rbc-current-time-indicator"
            style={{ top: `${this.state.timeIndicatorPosition}%` }}
          />
        )}
      </div>
    )
  }

  renderEvents = () => {
    let {
      events,
      rtl: isRtl,
      selected,
      accessors,
      localizer,
      getters,
      components,
      step,
      timeslots,
    } = this.props

    const { slotMetrics } = this
    const { messages } = localizer

    let styledEvents = DayEventLayout.getStyledEvents({
      events,
      accessors,
      slotMetrics,
      minimumStartDifference: Math.ceil((step * timeslots) / 2),
    })

    return styledEvents.map(({ event, style }, idx) => {
      let end = accessors.end(event)
      let start = accessors.start(event)
      let format = 'eventTimeRangeFormat'
      let label

      const startsBeforeDay = slotMetrics.startsBeforeDay(start)
      const startsAfterDay = slotMetrics.startsAfterDay(end)

      if (startsBeforeDay) format = 'eventTimeRangeEndFormat'
      else if (startsAfterDay) format = 'eventTimeRangeStartFormat'

      if (startsBeforeDay && startsAfterDay) label = messages.allDay
      else label = localizer.format({ start, end }, format)

      let continuesEarlier = startsBeforeDay || slotMetrics.startsBefore(start)
      let continuesLater = startsAfterDay || slotMetrics.startsAfter(end)

      return (
        <TimeGridEvent
          style={style}
          event={event}
          label={label}
          key={'evt_' + idx}
          getters={getters}
          isRtl={isRtl}
          getters={getters}
          components={components}
          continuesEarlier={continuesEarlier}
          continuesLater={continuesLater}
          accessors={accessors}
          selected={isSelected(event, selected)}
          onClick={e => this._select(event, e)}
          onDoubleClick={e => this._doubleClick(event, e)}
        />
      )
    })
  }

  _selectable = () => {
    let node = findDOMNode(this)
    let selector = (this._selector = new Selection(() => findDOMNode(this), {
      longPressThreshold: this.props.longPressThreshold,
    }))

    let maybeSelect = box => {
      let onSelecting = this.props.onSelecting
      let current = this.state || {}
      let state = selectionState(box)
      let { startDate: start, endDate: end } = state

      if (onSelecting) {
        if (
          (dates.eq(current.startDate, start, 'minutes') &&
            dates.eq(current.endDate, end, 'minutes')) ||
          onSelecting({ start, end }) === false
        )
          return
      }

      if (
        this.state.start !== state.start ||
        this.state.end !== state.end ||
        this.state.selecting !== state.selecting ||
        this.state.noMovementYet === true
      ) {
        this.setState(state)
      }
    }

    let selectionState = point => {
      let currentSlot = this.slotMetrics.closestSlotFromPoint(
        point,
        getBoundsForNode(node)
      )

      if (!this.state.selecting) this._initialSlot = currentSlot

      let initialSlot = this._initialSlot
      if (initialSlot === currentSlot)
        currentSlot = this.slotMetrics.nextSlot(initialSlot)

      const selectRange = this.slotMetrics.getRange(
        dates.min(initialSlot, currentSlot),
        dates.max(initialSlot, currentSlot)
      )

      return {
        ...selectRange,
        selecting: true,
        noMovementYet: point.noMovementYet,

        top: `${selectRange.top}%`,
        height: `${selectRange.height}%`,
      }
    }

    let selectorClicksHandler = (box, actionType) => {
      if (!isEvent(findDOMNode(this), box)) {
        const { startDate, endDate } = selectionState(box)
        this._selectSlot({
          startDate,
          endDate,
          action: actionType,
          box,
        })
      }
      this.setState({ selecting: false })
    }

    selector.on('selecting', maybeSelect)
    selector.on('selectStart', maybeSelect)

    selector.on('beforeSelect', box => {
      const didNotClickOnAnEvent = !isEvent(findDOMNode(this), box)
      if (didNotClickOnAnEvent) {
        maybeSelect({ ...box, noMovementYet: true })
      }

      if (this.props.selectable !== 'ignoreEvents') return

      return didNotClickOnAnEvent
    })

    selector.on('click', box => selectorClicksHandler(box, 'click'))

    selector.on('doubleClick', box => selectorClicksHandler(box, 'doubleClick'))

    selector.on('select', bounds => {
      if (this.state.selecting) {
        this._selectSlot({ ...this.state, action: 'select', bounds })
        this.setState({ selecting: false })
      }
    })

    selector.on('reset', () => {
      if (this.state.selecting) {
        this.setState({ selecting: false })
      }
    })
  }

  _teardownSelectable = () => {
    if (!this._selector) return
    this._selector.teardown()
    this._selector = null
  }

  _selectSlot = ({ startDate, endDate, action, bounds, box }) => {
    let current = startDate,
      slots = []

    while (dates.lte(current, endDate)) {
      slots.push(current)
      current = dates.add(current, this.props.step, 'minutes')
    }

    notify(this.props.onSelectSlot, {
      slots,
      start: startDate,
      end: endDate,
      resourceId: this.props.resource,
      action,
      bounds,
      box,
    })
  }

  _select = (...args) => {
    notify(this.props.onSelectEvent, args)
  }

  _doubleClick = (...args) => {
    notify(this.props.onDoubleClickEvent, args)
  }
}

export default DayColumn<|MERGE_RESOLUTION|>--- conflicted
+++ resolved
@@ -66,7 +66,6 @@
   componentDidMount() {
     const { selectable, isNow, components } = this.props
 
-<<<<<<< HEAD
     selectable && this._selectable()
 
     this.preSelectionComponent =
@@ -74,12 +73,7 @@
         ? components.preSelectIndicatorComponent
         : SelectIndicator
     if (isNow) {
-      this.positionTimeIndicator()
-      this.triggerTimeIndicatorUpdate()
-=======
-    if (this.props.isNow) {
       this.setTimeIndicatorPositionUpdateInterval()
->>>>>>> 91c6ec0a
     }
   }
 
